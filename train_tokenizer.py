--- conflicted
+++ resolved
@@ -176,11 +176,6 @@
     actual_vocab_size = len(tokenizer)
     print('tokenizer实际词表长度：', actual_vocab_size)
 
-<<<<<<< HEAD
-    new_prompt = '椭圆和⚪的关系是什么呢？因为明天下午要带家人去下医院，所以申请上午在家办公，因为明天下午要带家人去下医院，所以申请上午在家办公，因为明天下午要带家人去下医院，所以申请上午在家办公，下午请半天假~@LWJWe '
-    print(new_prompt)
-=======
->>>>>>> f7127e43
     model_inputs = tokenizer(new_prompt)
     print('encoder长度：', len(model_inputs['input_ids']))
 
